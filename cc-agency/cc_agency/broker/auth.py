from os import urandom
from time import time

from cryptography.exceptions import InvalidKey
from werkzeug.datastructures import WWWAuthenticate
from werkzeug.exceptions import Unauthorized

from cc_agency.commons.helper import generate_secret, create_kdf, decode_authentication_cookie, \
    encode_authentication_cookie

AUTHORIZATION_COOKIE_KEY = 'authorization_cookie'
DEFAULT_REALM = 'Please fill in username and password'


class Auth:
    class User:
        """
        Defines a authenticated user
        """
        def __init__(self, username, is_admin, id = None):
            """
            Creates a authenticated user

            :param username: The username of the user
            :param is_admin: Whether the user is an admin
            """
            self.id = id
            self.username = username
            self.authentication_cookie = None
            self.verified_by_credentials = False
            self.is_admin = is_admin

        def set_authentication_cookie(self, value):
            """
            Sets the authentication cookie to a tuple containing (key, value) with the given value.

            :param value: The value the key should be set to
            :type value: bytes
            """
            self.authentication_cookie = (AUTHORIZATION_COOKIE_KEY, value)

    def __init__(self, conf, mongo):
        self._num_login_attempts = conf.d['broker']['auth']['num_login_attempts']
        self._block_for_seconds = conf.d['broker']['auth']['block_for_seconds']
        self.tokens_valid_for_seconds = conf.d['broker']['auth']['tokens_valid_for_seconds']

        self._mongo = mongo

    def create_user(self, username, password, is_admin):
        salt = urandom(16)
        kdf = create_kdf(salt)
        user = {
            'username': username,
            'password': kdf.derive(password.encode('utf-8')),
            'salt': salt,
            'is_admin': is_admin
        }
<<<<<<< HEAD
        self._mongo.db['users'].update_one({'username': username}, {'$set': user}, upsert=True)
    
    def remove_user(self, username):
        self._mongo.db['users'].delete_one({'username': username})
    
    def set_user_password(self, username, password):
        user = self._mongo.db['users'].find_one({'username': username})
        self.create_user(username, password, user['is_admin'])
=======
        self._mongo.add_user(user)
>>>>>>> 2c6b93fc

    @staticmethod
    def _create_unauthorized(description, realm=DEFAULT_REALM):
        www_authenticate = WWWAuthenticate()
        www_authenticate.set_basic(realm=realm)
        return Unauthorized(description=description, www_authenticate=www_authenticate)

    def verify_user(self, auth, cookies, ip):
        """
        Checks if a http request with the given auth is authorized. If it is authorized a AuthUser object is returned,
        otherwise an Unauthorized Exception is raised, containing the www_authenticate header.

        :param auth: The authorization header of a http request
        :type auth: werkzeug.datastructures.Authorization
        :param cookies: The cookies of the request, to check against the authorization cookie
        :param ip: The ip address of the request
        :type ip: str
        :return: If authentication was successful: An Auth.User object containing the username and other information
                                                   about the authorized user
                 If authentication failed: None
        :rtype: Auth.User

        :raise Unauthorized: Raises an Unauthorized exception, if authorization failed.
        """
        # check authorization information
        auth_password = None
        cookie_token = None
        if auth:
            username = auth.username
            auth_password = auth.password
        else:  # check authentication cookie, only if auth is not supplied
            authorization_cookie = cookies.get(AUTHORIZATION_COOKIE_KEY)

            if authorization_cookie:
                username, cookie_token = decode_authentication_cookie(authorization_cookie)
            else:
                raise Auth._create_unauthorized(description='Missing Authentication information')

        db_user = self._mongo.find_user_by_name(username)  # type: dict

        if not db_user:
            raise Auth._create_unauthorized(description='Could not find user "{}".'.format(username))

        user = Auth.User(username, db_user['is_admin'], db_user['_id'])

        salt = db_user['salt']
        del db_user['salt']

        if self._is_blocked_temporarily(username):
            raise Auth._create_unauthorized(
                'The user "{}" is currently blocked due to invalid login attempts.'.format(username)
            )

        if self._verify_user_by_credentials(db_user['password'], auth_password, salt):
            user.verified_by_credentials = True
            # create authorization cookie
            if cookie_token is None:
                token = self._issue_token(username, ip)
                user.set_authentication_cookie(encode_authentication_cookie(username, str(token)).encode('utf-8'))
            else:
                # do not create new cookie if one is present
                user.set_authentication_cookie(encode_authentication_cookie(username, cookie_token).encode('utf-8'))
            return user

        if self._verify_user_by_cookie(username, cookie_token, ip):
            user.set_authentication_cookie(encode_authentication_cookie(username, cookie_token).encode('utf-8'))
            return user

        self._add_block_entry(username)
        raise Auth._create_unauthorized('Invalid username/password combination for user "{}".'.format(username))

    def _is_blocked_temporarily(self, username):
        """
        Returns whether the given username is blocked at the moment, because of an invalid login attempt.

        :param username: The username to check against
        :type username: str
        :return: True, if the username is blocked, otherwise False
        :rtype: bool
        """
        self._mongo.delete_block_entries_before_time(time() - self._block_for_seconds)
        block_entries = list(self._mongo.find_block_entries_by_username(username))

        if len(block_entries) > self._num_login_attempts:
            return True

        return False

    def _add_block_entry(self, username):
        self._mongo.add_block_entry_by_username(username, time())
        print('Unverified login attempt: added block entry!')

    def _issue_token(self, username, ip):
        """
        Creates a token in the mongo token db with the fields: [username, ip, salt, token, timestamp] and returns it.

        :param username: The user for which a token should be created
        :type username: str
        :param ip: The ip address of the user request
        :type ip: str
        :return: The created token
        :rtype: bytes
        """
        # first remove old tokens of this user and this ip
        self._mongo.delete_token_by_username_ip(username, ip)

        salt = urandom(16)
        kdf = create_kdf(salt)
        token = generate_secret()
        self._mongo.add_token_by_username(
            username,
            ip,
            salt,
            kdf.derive(token.encode('utf-8')),
            time()
        )
        return token

    def _verify_user_by_cookie(self, username, cookie_token, ip):
        """
        Returns whether the given user is authorized by the token, given by the received cookies.

        :param username: The username to check for
        :type username: str
        :param cookie_token: The authorization token of the cookie given by the user request
        :type cookie_token: str
        :param ip: The ip address of the user request
        :type ip: str
        :return: True, if the given user could be authorized by an authorization cookie
        :rtype: bool
        """
        # delete old tokens
        self._mongo.delete_token_before_time(time() - self.tokens_valid_for_seconds)

        # get authorization cookie
        if cookie_token is None:
            return False

        cursor = self._mongo.find_token_by_username(username, ip)
        for c in cursor:
            kdf = create_kdf(c['salt'])
            try:
                kdf.verify(cookie_token.encode('utf-8'), c['token'])
                return True
            except InvalidKey:  # if token does not fit, try the next
                pass

        return False

    @staticmethod
    def _verify_user_by_credentials(db_password, request_password, salt):
        """
        Checks if the given user/password combination is authorized

        :param db_password: The user password as stored in the db
        :type db_password: str
        :param request_password: The password string of the user given by the authorization data of the user request
        :param salt: The salt value of the user from the db
        :return:
        """
        if request_password is None:
            return False

        kdf = create_kdf(salt)
        try:
            kdf.verify(request_password.encode('utf-8'), db_password)
        except InvalidKey:
            return False

        return True<|MERGE_RESOLUTION|>--- conflicted
+++ resolved
@@ -55,8 +55,7 @@
             'salt': salt,
             'is_admin': is_admin
         }
-<<<<<<< HEAD
-        self._mongo.db['users'].update_one({'username': username}, {'$set': user}, upsert=True)
+        self._mongo.add_user(user)
     
     def remove_user(self, username):
         self._mongo.db['users'].delete_one({'username': username})
@@ -64,9 +63,6 @@
     def set_user_password(self, username, password):
         user = self._mongo.db['users'].find_one({'username': username})
         self.create_user(username, password, user['is_admin'])
-=======
-        self._mongo.add_user(user)
->>>>>>> 2c6b93fc
 
     @staticmethod
     def _create_unauthorized(description, realm=DEFAULT_REALM):
