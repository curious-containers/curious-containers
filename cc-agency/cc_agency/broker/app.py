import os
from argparse import ArgumentParser

from flask import Flask, jsonify, request
from flask_cors import CORS
from flask_jwt_extended import JWTManager
import zmq

from cc_agency.commons.helper import create_flask_response
from cc_agency.version import VERSION as AGENCY_VERSION
from cc_agency.commons.conf import Conf
from cc_agency.commons.db import Mongo
from cc_agency.commons.secrets import TrusteeClient
from cc_agency.commons.cloud_proxy import CloudProxy
from cc_agency.broker.auth import Auth
from cc_agency.broker.routes.red import red_routes
from cc_agency.broker.routes.nodes import nodes_routes


DESCRIPTION = 'CC-Agency Broker.'

app = Flask('broker')
app.config["JWT_SECRET_KEY"] = "super-secret"  # Change this!
jwt = JWTManager(app)
cors = CORS(app, supports_credentials=True)
application = app

parser = ArgumentParser(description=DESCRIPTION)
parser.add_argument(
    '-c', '--conf-file', action='store', type=str, metavar='CONF_FILE',
    help='CONF_FILE (yaml) as local path.'
)
args = parser.parse_args()

conf = Conf(args.conf_file)
mongo = Mongo(conf)
auth = Auth(conf, mongo)
trustee_client = TrusteeClient(conf)
cloud_proxy = CloudProxy(conf, mongo, auth)

bind_socket_path = os.path.expanduser(conf.d['controller']['bind_socket_path'])
bind_socket = 'ipc://{}'.format(bind_socket_path)

context = zmq.Context()
# noinspection PyUnresolvedReferences
controller = context.socket(zmq.PUSH)
controller.connect(bind_socket)


@app.route('/', methods=['GET'])
def get_root():
    return jsonify({'Hello': 'World'})


@app.route('/version', methods=['GET'])
def get_version():
    user = auth.verify_user(request.authorization, request.cookies, request.remote_addr)

    return create_flask_response(
        {'agencyVersion': AGENCY_VERSION},
        auth,
        user.authentication_cookie
    )


<<<<<<< HEAD
red_routes(app, jwt, mongo, auth, controller, trustee_client)
=======
red_routes(app, mongo, auth, controller, trustee_client, cloud_proxy)
>>>>>>> 4134de88
nodes_routes(app, mongo, auth)

controller.send_json({'destination': 'scheduler'})<|MERGE_RESOLUTION|>--- conflicted
+++ resolved
@@ -63,11 +63,7 @@
     )
 
 
-<<<<<<< HEAD
-red_routes(app, jwt, mongo, auth, controller, trustee_client)
-=======
-red_routes(app, mongo, auth, controller, trustee_client, cloud_proxy)
->>>>>>> 4134de88
+red_routes(app, jwt, mongo, auth, controller, trustee_client, cloud_proxy)
 nodes_routes(app, mongo, auth)
 
 controller.send_json({'destination': 'scheduler'})