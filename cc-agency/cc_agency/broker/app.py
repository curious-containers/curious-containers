--- conflicted
+++ resolved
@@ -12,12 +12,7 @@
 from cc_agency.commons.cloud_proxy import CloudProxy
 from cc_agency.broker.auth import Auth
 from cc_agency.broker.routes.red import red_routes
-<<<<<<< HEAD
-from cc_agency.broker.routes.nodes import nodes_routes
-from cc_agency.broker.routes.admin import admin_routes
-=======
 from cc_agency.broker.jwt_token import configure_jwt
->>>>>>> 2c6b93fc
 
 
 DESCRIPTION = 'CC-Agency Broker.'
@@ -56,24 +51,6 @@
     return jsonify({'Hello': 'World'})
 
 
-<<<<<<< HEAD
-@app.route('/version', methods=['GET'])
-def get_version():
-    user = auth.verify_user(request.authorization, request.cookies, request.remote_addr)
-
-    return create_flask_response(
-        {'agencyVersion': AGENCY_VERSION},
-        auth,
-        user.authentication_cookie
-    )
-
-
-red_routes(app, mongo, auth, controller, trustee_client)
-nodes_routes(app, mongo, auth)
-admin_routes(app, auth)
-
-=======
 red_routes(app, jwt, mongo, auth, controller, trustee_client, cloud_proxy)
->>>>>>> 2c6b93fc
 
 controller.send_json({'destination': 'scheduler'})