--- conflicted
+++ resolved
@@ -1,10 +1,6 @@
 [tool.poetry]
 name = "cc-core"
-<<<<<<< HEAD
-version = "8.1.2"
-=======
 version = "9.0.0"
->>>>>>> 379069d1
 authors = ["Christoph Jansen <Christoph.Jansen@htw-berlin.de>", "Bruno Schilling <Bruno.Schilling@student.htw-berlin.de>"]
 license = "AGPL-3.0"
 readme = "README.md"
