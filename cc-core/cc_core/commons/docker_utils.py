import io
import json
import stat
import tarfile
from pathlib import PurePosixPath, Path

import docker
from cc_core.commons.exceptions import AgentError
from cc_core.commons.gpu_info import GPUDevice, NVIDIA_GPU_VENDOR
from docker.errors import DockerException
from requests.exceptions import ConnectionError
# noinspection PyProtectedMember
from docker.models.containers import Container, _create_container_args
from docker.models.images import Image

from cc_core.commons.engines import NVIDIA_DOCKER_RUNTIME
<<<<<<< HEAD
from cc_core.commons.red_to_blue import CONTAINER_AGENT_PATH, CONTAINER_BLUE_FILE_PATH, CONTAINER_OUTPUT_DIR, \
    CONTAINER_INPUT_DIR
=======
from cc_core.commons.red_to_restricted_red import CONTAINER_AGENT_PATH, CONTAINER_RESTRICTED_RED_FILE_PATH,\
    CONTAINER_OUTPUT_DIR, CONTAINER_INPUT_DIR
>>>>>>> 379069d1

GPU_CAPABILITIES = [['gpu'], ['nvidia'], ['compute'], ['compat32'], ['graphics'], ['utility'], ['video'], ['display']]
GPU_QUERY_IMAGE = 'nvidia/cuda:8.0-runtime'
DIRECTORY_PERMISSIONS = stat.S_IROTH | stat.S_IWOTH | stat.S_IXOTH


def create_container_with_gpus(client, image, command, available_runtimes, gpus=None, environment=None, **kwargs):
    """
    Creates a docker container with optional gpus, accessible by nvidia runtime or nvidia-container-toolkit.

    If gpus are required it first looks for the nvidia runtime. If nvidia runtime is configured, sets this nvidia
    runtime and nvidia environment variables.
    If gpus are required, but no nvidia runtime is configured, a device request for the requested gpus is created.

    :param client: The docker client to use for the creation of the container.
    :type client: docker.DockerClient
    :param image: The image for the docker container
    :type image: str
    :param command: The command to execute inside this container
    :type command: str or list[str]
    :param available_runtimes: A list of available docker runtimes configured inside the given client
    :type available_runtimes: list[str]
    :param gpus: One of the following options:
                 - The string 'all' to use all available gpus
                 - An int representing the number of gpus to use
                 - a list of device ids or uuids
                 - None to not use gpus
    :type gpus: str or int or list[str or int]
    :param environment: The environment of this docker container
    :type environment: dict
    :param kwargs: The same arguments as in docker.DockerClient.containers.create(kwargs)

    :return: A newly created docker container
    :rtype: Container

    :raise DockerException: If the connection to the docker daemon is broken
    """
    try:
        if gpus:
            if environment is None:
                environment = {}
            environment['NVIDIA_VISIBLE_DEVICES'] = _get_nvidia_visible_devices_from_gpus(gpus)
            kwargs['environment'] = environment

            if NVIDIA_DOCKER_RUNTIME in available_runtimes:
                kwargs['runtime'] = NVIDIA_DOCKER_RUNTIME
                container = client.containers.create(image, command, **kwargs)
            else:
                # if nvidia runtime is not installed on this docker daemon, but gpus are required:
                # try creation with device request
                container = _create_with_nvidia_container_toolkit(client, image, command, gpus, kwargs)
        else:
            container = client.containers.create(image, command, environment=environment, **kwargs)
    except ConnectionError as e:
        raise DockerException(
            'Could not create docker container. Failed with the following ConnectionError:\n{}'.format(str(e))
        )
    return container


def _create_with_nvidia_container_toolkit(client, image, command, gpus, kwargs):
    """
    This function adds the gpu option to the normal client.containers.create(...) function and adds a device request.
    This function does not modify the environment variable.

    :param client: The docker client to use for this create
    :type client: docker.DockerClient
    :param image: The image for this docker container
    :type image: str
    :param command: The command for this docker container
    :type command: str or list[str]
    :param gpus: One of the following options:
                 - The string 'all' to use all available gpus
                 - An int representing the number of gpus to use
                 - a list of device ids or uuids
    :type gpus: str or int or list[str or int]
    :param kwargs: The kwargs of the docker.DockerClient.containers.create() function
    """
    # start addition
    device_request = _get_gpu_device_request(gpus)
    # end addition

    if isinstance(image, docker.models.images.Image):
        image = image.id
    kwargs['image'] = image
    kwargs['command'] = command
    # noinspection PyProtectedMember
    kwargs['version'] = client.api._version
    create_kwargs = _create_container_args(kwargs)

    # addition to the original create function
    create_kwargs['host_config']['DeviceRequests'] = [device_request]
    # end addition

    resp = client.api.create_container(**create_kwargs)
    return client.containers.get(resp['Id'])


def _get_gpu_device_request(gpus):
    """
    :param gpus: The string 'all', an int representing the number of gpus to use or a list of device ids
    :type gpus: str or int or list[str]
    """
    if gpus == 'all':
        return {
            'Driver': 'nvidia',
            'Capabilities': GPU_CAPABILITIES,
            'Count': -1,  # enable all gpus
        }

    elif isinstance(gpus, int):
        if gpus <= 0:
            raise ValueError('gpus is not a positive number: {}'.format(gpus))
        return {
            'Driver': 'nvidia',
            'Capabilities': GPU_CAPABILITIES,
            'Count': gpus,
        }

    elif isinstance(gpus, list):
        return {
            'Driver': 'nvidia',
            'Capabilities': GPU_CAPABILITIES,
            'DeviceIDs': [str(gpu) for gpu in gpus],
        }

    raise TypeError('gpus should be the string "all" an int or a list, but found "{}"'.format(gpus))


def _get_nvidia_visible_devices_from_gpus(gpus):
    """
    Returns the value for the NVIDIA_VISIBLE_DEVICES environment variable.

    :param gpus: The string 'all', an int representing the number of gpus to use or a list of device ids
    :type gpus: str or int or list[str]
    :return: The value for the NVIDIA_VISIBLE_DEVICES environment variable
    :rtype: str

    :raise ValueError: If gpus is an negative int
    :raise TypeError: If gpus is not one of the specified types
    """
    if gpus == 'all':
        return 'all'

    elif isinstance(gpus, int):
        if gpus <= 0:
            raise ValueError('gpus is not a positive number: {}'.format(gpus))
        return ','.join(map(str, range(gpus)))

    elif isinstance(gpus, list):
        return ','.join([str(gpu_id) for gpu_id in gpus])

    raise TypeError('gpus should be the string "all" an int or a list, but found "{}"'.format(gpus))


def set_permissions_and_owner(tarinfo, permissions, uid=0, username='root'):
    """
    Sets the given permissions and owner for the given tarinfo.

    :param tarinfo: The tarinfo to set information for
    :type tarinfo: tarfile.Tarinfo
    :param permissions: The permission bits to set for the given tarinfo
    :param uid: The user id to set for the given tarinfo
    :param username: The owner of the given tarinfo
    """
    tarinfo.uid = uid
    tarinfo.gid = uid
    tarinfo.uname = username
    tarinfo.gname = username
    tarinfo.mode = permissions


def create_batch_archive(restricted_red_data):
    """
    Creates a tar archive that can be put into a cc_core container to execute the restricted red agent.
<<<<<<< HEAD
=======

>>>>>>> 379069d1
    This archive contains the restricted red agent, a restricted red file, the outputs-directory and the
    inputs-directory.
    The restricted red file is filled with the given restricted red data.
    The outputs-directory is an empty directory, with name 'outputs'
    The inputs-directory is an empty directory, with name 'inputs'
    The tar archive and the restricted red file are always in memory and never stored on the host filesystem.
<<<<<<< HEAD
=======

>>>>>>> 379069d1
    All files and directories are owned by root.
    The restricted red agent has read and execution permissions for others.
    The restricted red file has read permissions set for others.
    The directories outputs and inputs have read, write and execute permissions set for others.
<<<<<<< HEAD
=======

>>>>>>> 379069d1
    The resulting archive is:
    /cc
    |-- /restricted_red_agent.py
    |-- /restricted_red_file.json
    |-- /outputs/
    |-- /inputs/
<<<<<<< HEAD
=======

>>>>>>> 379069d1
    :param restricted_red_data: The data to put into the restricted red file of the returned archive
    :type restricted_red_data: dict
    :return: A tar archive containing the restricted red agent, a restricted red file, and input/output directories
    :rtype: io.BytesIO or bytes
    """
    data_file = io.BytesIO()
    tar_file = tarfile.open(mode='w', fileobj=data_file)

    # add restricted red agent
    agent_tarinfo = tar_file.gettarinfo(
<<<<<<< HEAD
        str(get_blue_agent_host_path()),
        arcname=CONTAINER_AGENT_PATH
    )
    set_permissions_and_owner(agent_tarinfo, stat.S_IROTH | stat.S_IXOTH)
    with open(get_blue_agent_host_path(), 'rb') as agent_file:
=======
        str(get_restricted_red_agent_host_path()),
        arcname=CONTAINER_AGENT_PATH.as_posix()
    )
    set_permissions_and_owner(agent_tarinfo, stat.S_IROTH | stat.S_IXOTH)
    with get_restricted_red_agent_host_path().open('rb') as agent_file:
>>>>>>> 379069d1
        tar_file.addfile(agent_tarinfo, agent_file)

    # add restricted red file
    restricted_red_batch_content = json.dumps(restricted_red_data).encode('utf-8')
    # see https://bugs.python.org/issue22208 for more information
<<<<<<< HEAD
    restricted_red_batch_tarinfo = tarfile.TarInfo(CONTAINER_BLUE_FILE_PATH)
=======
    restricted_red_batch_tarinfo = tarfile.TarInfo(CONTAINER_RESTRICTED_RED_FILE_PATH.as_posix())
>>>>>>> 379069d1
    restricted_red_batch_tarinfo.size = len(restricted_red_batch_content)
    set_permissions_and_owner(restricted_red_batch_tarinfo, stat.S_IROTH)
    tar_file.addfile(restricted_red_batch_tarinfo, io.BytesIO(restricted_red_batch_content))

    # add outputs directory
    output_directory_tarinfo = create_directory_tarinfo(CONTAINER_OUTPUT_DIR, permissions=DIRECTORY_PERMISSIONS)
    tar_file.addfile(output_directory_tarinfo)

    # add inputs_directory
    input_directory_tarinfo = create_directory_tarinfo(CONTAINER_INPUT_DIR, permissions=DIRECTORY_PERMISSIONS)
    tar_file.addfile(input_directory_tarinfo)

    # close file
    tar_file.close()
    data_file.seek(0)

    return data_file


def create_directory_tarinfo(directory_name, permissions, owner_id=0, owner_name='root'):
<<<<<<< HEAD
    """
    Creates a tarfile.TarInfo object, that represents a directory with the given directory name.
    :param directory_name: The name of the directory represented by the created TarInfo
    :type directory_name: str
    :param permissions: The permission bits for the directory
    :param owner_id: The id of the owner of the directory
    :type owner_id: int
    :param owner_name: The name of the owner of the directory
    :type owner_name: str
    :return: A TarInfo object representing a directory with the given name
    :rtype: tarfile.TarInfo
    """
    directory_tarinfo = tarfile.TarInfo(directory_name)
    directory_tarinfo.type = tarfile.DIRTYPE
    set_permissions_and_owner(directory_tarinfo, permissions, owner_id, owner_name)
    return directory_tarinfo


def get_blue_agent_host_path():
=======
>>>>>>> 379069d1
    """
    Creates a tarfile.TarInfo object, that represents a directory with the given directory name.

    :param directory_name: The name of the directory represented by the created TarInfo
    :type directory_name: PurePosixPath
    :param permissions: The permission bits for the directory
    :param owner_id: The id of the owner of the directory
    :type owner_id: int
    :param owner_name: The name of the owner of the directory
    :type owner_name: str
    :return: A TarInfo object representing a directory with the given name
    :rtype: tarfile.TarInfo
    """
    directory_tarinfo = tarfile.TarInfo(directory_name.as_posix())
    directory_tarinfo.type = tarfile.DIRTYPE
    set_permissions_and_owner(directory_tarinfo, permissions, owner_id, owner_name)
    return directory_tarinfo


def get_restricted_red_agent_host_path():
    """
    Returns the path of the restricted red agent in the host machine.

    :return: The path to the restricted red agent
    :rtype: Path
    """
    import cc_core.agent.restricted_red.__main__ as restricted_red_main
    return Path(restricted_red_main.__file__)


def image_to_str(image):
    """
    Converts a docker image into a readable string using the first tag if available otherwise the id.

    :param image: The image to convert to string
    :type image: Image
    :return: A string representation of the given image
    :rtype: str
    """
    tags = image.tags
    if tags:
        return tags[0]
    return str(image.id)


def detect_nvidia_docker_gpus(client, runtimes):
    """
    Returns a list of GPUDevices, which are available for the given docker client.

    This function starts a nvidia docker container and executes nvidia-smi in order to retrieve information about
    the gpus, that are available to the docker client.

    :param client: The docker client to use for gpu detection
    :type client: docker.DockerClient
    :param runtimes: The available runtimes for this docker client
    :type runtimes: list[str]

    :raise DockerException: If the stdout of the query could not be parsed or if the container execution failed

    :return: A list of GPUDevices
    :rtype: list[GPUDevice]
    """
    client.images.pull(GPU_QUERY_IMAGE)

    # this creates an csv output that contains gpu indices and their total memory in mega bytes
    command = [
        'nvidia-smi',
        '--query-gpu=index,memory.total',
        '--format=csv,noheader,nounits'
    ]

    container = None  # type: Container or None
    try:
        container = create_container_with_gpus(
            client,
            GPU_QUERY_IMAGE,
            command=command,
            available_runtimes=runtimes,
            gpus='all'
        )
        container.start()
        container.wait()
        stdout = container.logs(stdout=True, stderr=False, stream=False)
        container.remove()
    except DockerException as e:
        # noinspection PyBroadException
        try:
            if container is not None:
                container.remove()
        except Exception:
            # we try to remove the container, but if it doesnt work we are fine
            pass
        raise DockerException(
            'Could not query gpus. Make sure the nvidia-runtime or nvidia-container-toolkit is configured on '
            'the docker host. Container failed with following message:\n{}'.format(str(e))
        )

    gpus = []
    for gpu_line in stdout.decode('utf-8').splitlines():
        try:
            index_text, memory_text = gpu_line.split(sep=',')  # type: str

            index = int(index_text.strip())
            memory = int(memory_text.strip())

            gpu = GPUDevice(index, memory, NVIDIA_GPU_VENDOR)
            gpus.append(gpu)

        except ValueError as e:
            raise DockerException(
                'Could not parse gpu query output:\n{}\nFailed with the following message:\n{}'
                .format(stdout, str(e))
            )

    return gpus


def retrieve_file_archive(container, container_path):
    """
    Retrieves the file given by container_path as TarFile object with only one member.

    :param container: The container to retrieve the file from
    :type container: Container
    :param container_path: The path inside the container to retrieve. This should be an absolute path.
    :type container_path: PurePosixPath

    :return: A TarFile object with the only member being the specified file
    :rtype: tarfile.TarFile

    :raise AgentError: If the container path does not exists or if the connection to the docker container is
                       interrupted.
    """
    try:
        bits, _ = container.get_archive(container_path.as_posix())
    except (DockerException, ConnectionError) as e:
        raise AgentError(str(e))

    return tarfile.open(fileobj=ContainerFileBitsWrapper(bits), mode='r|*')


def get_first_tarfile_member(tar_file):
    """
    Returns a file like object of the first member of the given tarfile.

    :param tar_file: The tarfile object to get the first member of
    :type tar_file: tarfile.TarFile

    :return: A file like object containing the data of the first member in the given tarfile

    :raise AssertionError: If the given tar file does not contain members
    """
    member = tar_file.next()
    if member is None:
        raise AssertionError('Given tarfile does not contain a member')
    return tar_file.extractfile(member)


# noinspection PyMethodOverriding
class ContainerFileBitsWrapper(io.RawIOBase):
    def __init__(self, bits):
        """
        Wraps the given bits generator of an docker file tar archive and implements a file-like object, that can be used
        as fileobject for an TarFile object.

        :param bits: The bits generator to read from
        """
        super().__init__()
        self._bits = bits
        self._chunk_offset = 0  # the offset of the first bit in the current _chunk, in respect to the hole stream
        self._chunk = bytes(0)  # The current chunk
        self._read_offset = 0  # The current read offset in the chunk, in respect to the hole stream

    def _read_next(self):
        chunk_len = len(self._chunk)
        self._chunk = next(self._bits)
        self._chunk_offset += chunk_len

    def _offset_to_global_offset(self, offset):
        return self._chunk_offset + offset

    def _get_chunk_end(self):
        return self._chunk_offset + len(self._chunk)

    def read(self, n):
        """
        Reads n bytes from the internal buffer and returns them as bytes object.

        :param n: The number of bytes to read
        :type n: int
        :return: A bytes object containing n bytes
        :rtype: bytes
        """
        end = self._read_offset + n

        tmp_chunk_offset = self._chunk_offset
        tmp_chunk = self._chunk

        while end > self._offset_to_global_offset(len(self._chunk)):
            try:
                self._read_next()
            except StopIteration:
                break
            tmp_chunk += self._chunk

        result = tmp_chunk[self._read_offset - tmp_chunk_offset:end - tmp_chunk_offset]
        self._read_offset = end
        return result

    def tell(self):
        return self._read_offset

    def write(self, size):
        raise io.UnsupportedOperation('Can not write to ContainerFileBitsWrapper')

    def close(self):
        self._bits = None
        self._chunk = None

    def seek(self, offset):
        if offset < self._read_offset:
            if offset < self._chunk_offset:
                raise ValueError(
                    'Cannot get bytes from the past.\ncurrent offset={}\nseeked offset={}\nchunk offset={}'
                    .format(self._read_offset, offset, self._chunk_offset)
                )
            else:
                self._read_offset = offset

        while offset > self._get_chunk_end():
            try:
                self._read_next()
            except StopIteration:
                break

        self._read_offset = offset
        return self._read_offset

    def fileno(self):
        raise OSError('ContainerFileBitsWrapper does not use a underlying file object.')<|MERGE_RESOLUTION|>--- conflicted
+++ resolved
@@ -14,13 +14,8 @@
 from docker.models.images import Image
 
 from cc_core.commons.engines import NVIDIA_DOCKER_RUNTIME
-<<<<<<< HEAD
-from cc_core.commons.red_to_blue import CONTAINER_AGENT_PATH, CONTAINER_BLUE_FILE_PATH, CONTAINER_OUTPUT_DIR, \
-    CONTAINER_INPUT_DIR
-=======
 from cc_core.commons.red_to_restricted_red import CONTAINER_AGENT_PATH, CONTAINER_RESTRICTED_RED_FILE_PATH,\
     CONTAINER_OUTPUT_DIR, CONTAINER_INPUT_DIR
->>>>>>> 379069d1
 
 GPU_CAPABILITIES = [['gpu'], ['nvidia'], ['compute'], ['compat32'], ['graphics'], ['utility'], ['video'], ['display']]
 GPU_QUERY_IMAGE = 'nvidia/cuda:8.0-runtime'
@@ -196,38 +191,26 @@
 def create_batch_archive(restricted_red_data):
     """
     Creates a tar archive that can be put into a cc_core container to execute the restricted red agent.
-<<<<<<< HEAD
-=======
-
->>>>>>> 379069d1
+
     This archive contains the restricted red agent, a restricted red file, the outputs-directory and the
     inputs-directory.
     The restricted red file is filled with the given restricted red data.
     The outputs-directory is an empty directory, with name 'outputs'
     The inputs-directory is an empty directory, with name 'inputs'
     The tar archive and the restricted red file are always in memory and never stored on the host filesystem.
-<<<<<<< HEAD
-=======
-
->>>>>>> 379069d1
+
     All files and directories are owned by root.
     The restricted red agent has read and execution permissions for others.
     The restricted red file has read permissions set for others.
     The directories outputs and inputs have read, write and execute permissions set for others.
-<<<<<<< HEAD
-=======
-
->>>>>>> 379069d1
+
     The resulting archive is:
     /cc
     |-- /restricted_red_agent.py
     |-- /restricted_red_file.json
     |-- /outputs/
     |-- /inputs/
-<<<<<<< HEAD
-=======
-
->>>>>>> 379069d1
+
     :param restricted_red_data: The data to put into the restricted red file of the returned archive
     :type restricted_red_data: dict
     :return: A tar archive containing the restricted red agent, a restricted red file, and input/output directories
@@ -238,29 +221,17 @@
 
     # add restricted red agent
     agent_tarinfo = tar_file.gettarinfo(
-<<<<<<< HEAD
-        str(get_blue_agent_host_path()),
-        arcname=CONTAINER_AGENT_PATH
-    )
-    set_permissions_and_owner(agent_tarinfo, stat.S_IROTH | stat.S_IXOTH)
-    with open(get_blue_agent_host_path(), 'rb') as agent_file:
-=======
         str(get_restricted_red_agent_host_path()),
         arcname=CONTAINER_AGENT_PATH.as_posix()
     )
     set_permissions_and_owner(agent_tarinfo, stat.S_IROTH | stat.S_IXOTH)
     with get_restricted_red_agent_host_path().open('rb') as agent_file:
->>>>>>> 379069d1
         tar_file.addfile(agent_tarinfo, agent_file)
 
     # add restricted red file
     restricted_red_batch_content = json.dumps(restricted_red_data).encode('utf-8')
     # see https://bugs.python.org/issue22208 for more information
-<<<<<<< HEAD
-    restricted_red_batch_tarinfo = tarfile.TarInfo(CONTAINER_BLUE_FILE_PATH)
-=======
     restricted_red_batch_tarinfo = tarfile.TarInfo(CONTAINER_RESTRICTED_RED_FILE_PATH.as_posix())
->>>>>>> 379069d1
     restricted_red_batch_tarinfo.size = len(restricted_red_batch_content)
     set_permissions_and_owner(restricted_red_batch_tarinfo, stat.S_IROTH)
     tar_file.addfile(restricted_red_batch_tarinfo, io.BytesIO(restricted_red_batch_content))
@@ -281,28 +252,6 @@
 
 
 def create_directory_tarinfo(directory_name, permissions, owner_id=0, owner_name='root'):
-<<<<<<< HEAD
-    """
-    Creates a tarfile.TarInfo object, that represents a directory with the given directory name.
-    :param directory_name: The name of the directory represented by the created TarInfo
-    :type directory_name: str
-    :param permissions: The permission bits for the directory
-    :param owner_id: The id of the owner of the directory
-    :type owner_id: int
-    :param owner_name: The name of the owner of the directory
-    :type owner_name: str
-    :return: A TarInfo object representing a directory with the given name
-    :rtype: tarfile.TarInfo
-    """
-    directory_tarinfo = tarfile.TarInfo(directory_name)
-    directory_tarinfo.type = tarfile.DIRTYPE
-    set_permissions_and_owner(directory_tarinfo, permissions, owner_id, owner_name)
-    return directory_tarinfo
-
-
-def get_blue_agent_host_path():
-=======
->>>>>>> 379069d1
     """
     Creates a tarfile.TarInfo object, that represents a directory with the given directory name.
 
